--- conflicted
+++ resolved
@@ -129,11 +129,6 @@
 - add FILE_CAP_EXTEND capability bit
 
 
-<<<<<<< HEAD
-
-
-=======
->>>>>>> 18ac05df
 journaler
 - fix up for large events (e.g. imports)
 - use set_floor_and_read for safe takeover from possibly-not-quite-dead otherguy.
