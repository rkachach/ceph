--- conflicted
+++ resolved
@@ -615,11 +615,7 @@
         self.assertGreater(second["counters"]["last_synced_start"], first["counters"]["last_synced_start"])
         self.assertGreaterEqual(second["counters"]["last_synced_end"], second["counters"]["last_synced_start"])
         self.assertGreater(second["counters"]["last_synced_duration"], 0)
-<<<<<<< HEAD
-        self.assertEqual(second["counters"]["last_synced_bytes"], 10737418240) # last_synced_bytes = 10 files of 1024MB size each
-=======
-        self.assertEquals(second["counters"]["last_synced_bytes"], 1048576000) # last_synced_bytes = 10 files of 100MB size each
->>>>>>> 68545572
+        self.assertEqual(second["counters"]["last_synced_bytes"], 1048576000) # last_synced_bytes = 10 files of 1024MB size each
 
         # some more IO
         for i in range(15):
@@ -642,11 +638,7 @@
         self.assertGreater(third["counters"]["last_synced_start"], second["counters"]["last_synced_end"])
         self.assertGreaterEqual(third["counters"]["last_synced_end"], third["counters"]["last_synced_start"])
         self.assertGreater(third["counters"]["last_synced_duration"], 0)
-<<<<<<< HEAD
-        self.assertEqual(third["counters"]["last_synced_bytes"], 10737418240) # last_synced_bytes = 10 files of 1024MB size each
-=======
-        self.assertEquals(third["counters"]["last_synced_bytes"], 1572864000) # last_synced_bytes = 15 files of 100MB size each
->>>>>>> 68545572
+        self.assertEqual(third["counters"]["last_synced_bytes"], 1572864000) # last_synced_bytes = 10 files of 1024MB size each
 
         # delete a snapshot
         self.mount_a.run_shell(["rmdir", "d0/.snap/snap0"])
